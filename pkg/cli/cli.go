package cli

import (
	"fmt"
	"io"
	"os"
	"os/user"

	"github.com/eiannone/keyboard"
	"github.com/fatih/color"
	"github.com/ksysoev/wsget/pkg/formater"
	"github.com/ksysoev/wsget/pkg/ws"
)

const (
	HistoryFilename = ".wsget_history"
	CommandsLimit   = 100
	HistoryLimit    = 100

	MacOSDeleteKey = 127

	HideCursor = "\x1b[?25l"
	ShowCursor = "\x1b[?25h"

	Bell = "\a"
)

type CLI struct {
	formater *formater.Formater
	wsConn   *ws.Connection
	editor   *Editor
	input    Inputer
	output   io.Writer
	commands chan Executer
}

type RunOptions struct {
	OutputFile *os.File
	Commands   []Executer
}

type Inputer interface {
	GetKeys() (<-chan keyboard.KeyEvent, error)
	Close()
}

func NewCLI(wsConn *ws.Connection, input Inputer, output io.Writer) (*CLI, error) {
	currentUser, err := user.Current()
	if err != nil {
		return nil, fmt.Errorf("fail to get current user: %s", err)
	}

	homeDir := currentUser.HomeDir

	history := NewHistory(homeDir+"/"+HistoryFilename, HistoryLimit)

	commands := make(chan Executer, CommandsLimit)

	return &CLI{
		formater: formater.NewFormatter(),
		editor:   NewEditor(output, history, false),
		wsConn:   wsConn,
		input:    input,
		output:   output,
		commands: commands,
	}, nil
}

func (c *CLI) Run(opts RunOptions) error {
	defer func() {
		c.showCursor()
		err := c.editor.History.SaveToFile()

		if err != nil {
			color.New(color.FgRed).Fprint(c.output, "Fail to save history:", err)
		}
	}()

	c.hideCursor()

	keysEvents, err := c.input.GetKeys()
	if err != nil {
		return err
	}
	defer c.input.Close()

	fmt.Fprintln(c.output, "Use Enter to input request and send it, Ctrl+C to exit")

<<<<<<< HEAD
	if opts.StartEditor {
		if err := c.RequestMod(keysEvents); err != nil {
			switch err.Error() {
			case ErrInterrupted:
				return nil
			case "empty request":
			default:
				return err
			}
		}
=======
	for _, cmd := range opts.Commands {
		c.commands <- cmd
	}

	exCtx := &ExecutionContext{
		input:      keysEvents,
		output:     c.output,
		editor:     c.editor,
		wsConn:     c.wsConn,
		outputFile: opts.OutputFile,
		formater:   c.formater,
>>>>>>> 35973c02
	}

	for {
		select {
		case cmd := <-c.commands:
			for cmd != nil {
				cmd, err = cmd.Execute(exCtx)

				if err != nil {
					return err
				}
			}
		case event := <-keysEvents:
			switch event.Key {
			case keyboard.KeyEsc, keyboard.KeyCtrlC, keyboard.KeyCtrlD:
				c.commands <- NewCommandExit()
			case keyboard.KeyEnter:
<<<<<<< HEAD
				if err := c.RequestMod(keysEvents); err != nil {
					switch err.Error() {
					case ErrInterrupted:
						return nil
					case "empty request":
						continue
					default:
						return err
					}
				}

=======
				c.commands <- NewCommandEdit("")
>>>>>>> 35973c02
			default:
				if event.Key > 0 {
					continue
				}

				switch event.Rune {
				case ':':
					cmdEditor := NewEditor(c.output, c.editor.History, true)

					fmt.Fprint(c.output, ":")

					cmd, err := cmdEditor.EditRequest(keysEvents, "")
					if err != nil {
						if err.Error() == ErrInterrupted {
							return nil
						}

						fmt.Fprintln(c.output, err)
					}

					fmt.Fprintln(c.output, cmd)
				default:
					continue
				}
			}

		case msg, ok := <-c.wsConn.Messages:
			if !ok {
				return nil
			}

			c.commands <- NewCommandPrintMsg(msg)
		}
	}
}

func (c *CLI) hideCursor() {
	fmt.Fprint(c.output, HideCursor)
}

func (c *CLI) showCursor() {
	fmt.Fprint(c.output, ShowCursor)
}<|MERGE_RESOLUTION|>--- conflicted
+++ resolved
@@ -86,18 +86,6 @@
 
 	fmt.Fprintln(c.output, "Use Enter to input request and send it, Ctrl+C to exit")
 
-<<<<<<< HEAD
-	if opts.StartEditor {
-		if err := c.RequestMod(keysEvents); err != nil {
-			switch err.Error() {
-			case ErrInterrupted:
-				return nil
-			case "empty request":
-			default:
-				return err
-			}
-		}
-=======
 	for _, cmd := range opts.Commands {
 		c.commands <- cmd
 	}
@@ -109,7 +97,6 @@
 		wsConn:     c.wsConn,
 		outputFile: opts.OutputFile,
 		formater:   c.formater,
->>>>>>> 35973c02
 	}
 
 	for {
@@ -127,21 +114,7 @@
 			case keyboard.KeyEsc, keyboard.KeyCtrlC, keyboard.KeyCtrlD:
 				c.commands <- NewCommandExit()
 			case keyboard.KeyEnter:
-<<<<<<< HEAD
-				if err := c.RequestMod(keysEvents); err != nil {
-					switch err.Error() {
-					case ErrInterrupted:
-						return nil
-					case "empty request":
-						continue
-					default:
-						return err
-					}
-				}
-
-=======
 				c.commands <- NewCommandEdit("")
->>>>>>> 35973c02
 			default:
 				if event.Key > 0 {
 					continue
